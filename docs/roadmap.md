--- conflicted
+++ resolved
@@ -4,22 +4,11 @@
 
 ## Note on 1.0.0 release
 
-<<<<<<< HEAD
-We are planning to release a final stable `1.0.0` version in summer 2018.
-However TypeORM is already actively used in number of big production systems.
-Main API is already very stable.
-TypeORM follows a semantic versioning and until `1.0.0` breaking changes may appear in `0.x.x` versions,
-however since API is already quite stable we don't expect too much breaking changes.  
-=======
 We are planning to release a final stable `1.0.0` version somewhere in Summer 2018.
 However, TypeORM is already actively used in a number of big production systems.
-The main API is already very stable, and there are only a few issues currently in the following areas:
-`cascades`, `class and single table inheritance`, `naming strategy`, `subscribers`, `tree tables`.
-All issues in those areas are planned to be fixed in upcoming minor versions.
-Your donations and contributions play a big role in achieving this goal.
+The main API is already very stable.
 TypeORM follows a semantic versioning and until `1.0.0`, breaking changes may appear in `0.x.x` versions.
-However, since the API is already quite stable we don't expect too many breaking changes.  
->>>>>>> 7015d5ed
+However, since the API is already quite stable we don't expect too many breaking changes.
 
 ## How to install latest development version?
 
@@ -46,7 +35,7 @@
 ## 0.2.0
 
 - [ ] research NativeScript support
-- [x] implement soft deletion 
+- [x] implement soft deletion
 - [x] add more tree-table features: nested set and materialized path; more repository methods
 - [ ] fix Oracle driver issues and make oracle stable and ready for production use
 - [ ] implement migrations generator for all drivers
