# Data Source Options

## What is DataSourceOptions?

`DataSourceOptions` is a data source configuration you pass when you create a new `DataSource` instance.
Different RDBMS-es have their own specific options.

## Common data source options

-   `type` - RDBMS type. You must specify what database engine you use.
    Possible values are:
    "mysql", "postgres", "cockroachdb", "sap", "spanner", "mariadb", "sqlite", "cordova", "react-native", "nativescript", "sqljs", "oracle", "mssql", "mongodb", "aurora-mysql", "aurora-postgres", "expo", "better-sqlite3", "capacitor".
    This option is **required**.

-   `extra` - Extra options to be passed to the underlying driver.
    Use it if you want to pass extra settings to the underlying database driver.

-   `entities` - Entities, or Entity Schemas, to be loaded and used for this data source.
    It accepts entity classes, entity schema classes, and directory paths from which to load.
    Directories support glob patterns.
    Example: `entities: [Post, Category, "entity/*.js", "modules/**/entity/*.js"]`.
    Learn more about [Entities](../entity/1-entities.md).
    Learn more about [Entity Schemas](../entity/6-separating-entity-definition.md).

-   `subscribers` - Subscribers to be loaded and used for this data source.
    It accepts both entity classes and directories from which to load.
    Directories support glob patterns.
    Example: `subscribers: [PostSubscriber, AppSubscriber, "subscriber/*.js", "modules/**/subscriber/*.js"]`.
    Learn more about [Subscribers](../advanced-topics/4-listeners-and-subscribers.md).

-   `migrations` - Migrations to be loaded and used for this data source.
    It accepts both migration classes and directories from which to load.
    Directories support glob patterns.
    Example: `migrations: [FirstMigration, SecondMigration, "migration/*.js", "modules/**/migration/*.js"]`.
    Learn more about [Migrations](../advanced-topics/1-migrations.md).

-   `logging` - Indicates if logging is enabled or not.
    If set to `true` then query and error logging will be enabled.
    You can also specify different types of logging to be enabled, for example `["query", "error", "schema"]`.
    Learn more about [Logging](../advanced-topics/5-logging.md).

-   `logger` - Logger to be used for logging purposes. Possible values are "advanced-console", "formatted-console", "simple-console" and "file".
    Default is "advanced-console". You can also specify a logger class that implements `Logger` interface.
    Learn more about [Logging](../advanced-topics/5-logging.md).

-   `maxQueryExecutionTime` - If query execution time exceed this given max execution time (in milliseconds)
    then logger will log this query.

-   `poolSize` - Configure maximum number of active connections is the pool.

-   `namingStrategy` - Naming strategy to be used to name tables and columns in the database.

-   `entityPrefix` - Prefixes with the given string all tables (or collections) on this data source.

-   `entitySkipConstructor` - Indicates if TypeORM should skip constructors when deserializing entities
    from the database. Note that when you do not call the constructor both private properties and default
    properties will not operate as expected.

-   `dropSchema` - Drops the schema each time data source is being initialized.
    Be careful with this option and don't use this in production - otherwise you'll lose all production data.
    This option is useful during debug and development.

-   `synchronize` - Indicates if database schema should be auto created on every application launch.
    Be careful with this option and don't use this in production - otherwise you can lose production data.
    This option is useful during debug and development.
    As an alternative to it, you can use CLI and run schema:sync command.
    Note that for MongoDB database it does not create schema, because MongoDB is schemaless.
    Instead, it syncs just by creating indices.

-   `migrationsRun` - Indicates if migrations should be auto run on every application launch.
    As an alternative, you can use CLI and run migration:run command.

-   `migrationsTableName` - Name of the table in the database which is going to contain information about executed migrations.
    By default, this table is called "migrations".

-   `migrationsTransactionMode` - Control transactions for migrations (default: `all`), can be one of `all` | `none` | `each`

-   `metadataTableName` - Name of the table in the database which is going to contain information about table metadata.
    By default, this table is called "typeorm_metadata".

-   `cache` - Enables entity result caching. You can also configure cache type and other cache options here.
    Read more about caching [here](../query-builder/6-caching.md).

-   `isolateWhereStatements` - Enables where statement isolation, wrapping each where clause in brackets automatically.
    eg. `.where("user.firstName = :search OR user.lastName = :search")` becomes `WHERE (user.firstName = ? OR user.lastName = ?)` instead of `WHERE user.firstName = ? OR user.lastName = ?`

<<<<<<< HEAD
-   `findWhereBehavior` - Controls how null and undefined values are handled in find operations.
    Options:

    -   `null`: `'ignore'` (default) - skips null properties, `'sql-null'` - transforms null to SQL NULL, `'throw'` - throws an error
    -   `undefined`: `'ignore'` (default) - skips undefined properties, `'throw'` - throws an error

    Example: `findWhereBehavior: { null: 'sql-null', undefined: 'throw' }`.

    Learn more about [Null and Undefined Handling](./5-null-and-undefined-handling.md).

## `mysql` / `mariadb` data source options

-   `url` - Connection url where the connection is performed. Please note that other data source options will override parameters set from url.

-   `host` - Database host.

-   `port` - Database host port. Default mysql port is `3306`.

-   `username` - Database username.

-   `password` - Database password.

-   `database` - Database name.

-   `charset` - The charset for the connection. This is called "collation" in the SQL-level of MySQL
    (like utf8_general_ci). If a SQL-level charset is specified (like utf8mb4) then the default collation for that charset is used. (Default: `UTF8_GENERAL_CI`).

-   `timezone` - the timezone configured on the MySQL server. This is used to typecast server date/time
    values to JavaScript Date object and vice versa. This can be `local`, `Z`, or an offset in the form
    `+HH:MM` or `-HH:MM`. (Default: `local`)

-   `connectTimeout` - The milliseconds before a timeout occurs during the initial connection to the MySQL server.
    (Default: `10000`)

-   `acquireTimeout` - The milliseconds before a timeout occurs during the initial connection to the MySql server. It differs from `connectTimeout` as it governs the TCP connection timeout where as connectTimeout does not. (default: `10000`)

-   `insecureAuth` - Allow connecting to MySQL instances that ask for the old (insecure) authentication method.
    (Default: `false`)

-   `supportBigNumbers` - When dealing with big numbers (`BIGINT` and `DECIMAL` columns) in the database,
    you should enable this option (Default: `true`)

-   `bigNumberStrings` - Enabling both `supportBigNumbers` and `bigNumberStrings` forces big numbers
    (`BIGINT` and `DECIMAL` columns) to be always returned as JavaScript String objects (Default: `true`).
    Enabling `supportBigNumbers` but leaving `bigNumberStrings` disabled will return big numbers as String
    objects only when they cannot be accurately represented with
    [JavaScript Number objects](http://ecma262-5.com/ELS5_HTML.htm#Section_8.5)
    (which happens when they exceed the `[-2^53, +2^53]` range), otherwise they will be returned as
    Number objects. This option is ignored if `supportBigNumbers` is disabled.

-   `dateStrings` - Force date types (`TIMESTAMP`, `DATETIME`, `DATE`) to be returned as strings rather than
    inflated into JavaScript Date objects. Can be true/false or an array of type names to keep as strings.
    (Default: `false`)

-   `debug` - Prints protocol details to stdout. Can be true/false or an array of packet type names that
    should be printed. (Default: `false`)

-   `trace` - Generates stack traces on Error to include call site of library entrance ("long stack traces").
    Slight performance penalty for most calls. (Default: `true`)

-   `multipleStatements` - Allow multiple mysql statements per query. Be careful with this, it could increase the scope
    of SQL injection attacks. (Default: `false`)

-   `legacySpatialSupport` - Use spatial functions like GeomFromText and AsText which are removed in MySQL 8. (Default: true)

-   `flags` - List of connection flags to use other than the default ones. It is also possible to blacklist default ones.
    For more information, check [Connection Flags](https://github.com/mysqljs/mysql#connection-flags).

-   `ssl` - object with SSL parameters or a string containing the name of the SSL profile.
    See [SSL options](https://github.com/mysqljs/mysql#ssl-options).

-   `enableQueryTimeout` - If a value is specified for maxQueryExecutionTime, in addition to generating a warning log when a
    query exceeds this time limit,
    the specified maxQueryExecutionTime value is also used as the timeout for the query.
    For more information, check https://github.com/mysqljs/mysql?tab=readme-ov-file#timeouts

## `postgres` / `cockroachdb` data source options

PostgreSQL and CockroachDB are supported as TypeORM drivers. Databases that are PostgreSQL-compatible can also be used with TypeORM via the `postgres` data source option.

To use YugabyteDB, refer to [their ORM docs](https://docs.yugabyte.com/stable/drivers-orms/nodejs/typeorm/) to get started. Note that because some postgres features are [not supported](https://docs.yugabyte.com/stable/develop/postgresql-compatibility/#unsupported-postgresql-features) by YugabyteDB, some TypeORM functionality may be limited.

-   `url` - Connection url where the connection is performed. Please note that other data source options will override parameters set from url.

-   `host` - Database host.

-   `port` - Database host port. The default Postgres port is `5432`.

-   `username` - Database username.

-   `password` - Database password.

-   `database` - Database name.

-   `schema` - Schema name. Default is "public".

-   `connectTimeoutMS` - The milliseconds before a timeout occurs during the initial connection to the postgres server. If `undefined`, or set to `0`, there is no timeout. Defaults to `undefined`.

-   `ssl` - Object with ssl parameters. See [TLS/SSL](https://node-postgres.com/features/ssl).

-   `uuidExtension` - The Postgres extension to use when generating UUIDs. Defaults to `uuid-ossp`. Can be changed to `pgcrypto` if the `uuid-ossp` extension is unavailable.

-   `poolErrorHandler` - A function that get's called when underlying pool emits `'error'` event. Takes a single parameter (error instance) and defaults to logging with `warn` level.

-   `maxTransactionRetries` - A maximum number of transaction retries in case of 40001 error. Defaults to 5.

-   `logNotifications` - A boolean to determine whether postgres server [notice messages](https://www.postgresql.org/docs/current/plpgsql-errors-and-messages.html) and [notification events](https://www.postgresql.org/docs/current/sql-notify.html) should be included in client's logs with `info` level (default: `false`).

-   `installExtensions` - A boolean to control whether to install necessary postgres extensions automatically or not (default: `true`)

-   `applicationName` - A string visible in statistics and logs to help referencing an application to a connection (default: `undefined`)

-   `parseInt8` - A boolean to enable parsing 64-bit integers (int8) as JavaScript integers.
    By default int8 (bigint) values are returned as strings to avoid overflows.
    JavaScript doesn't have support for 64-bit integers, the maximum safe integer in js is: Number.MAX_SAFE_INTEGER (`+2^53`). Be careful when enabling `parseInt8`.
    Note: This option is ignored if the undelying driver does not support it.

## `sqlite` data source options

-   `database` - Database path. For example "mydb.sql"

## `better-sqlite3` data source options

-   `database` - Database path. For example "mydb.sql"

-   `statementCacheSize` - Cache size of sqlite statement to speed up queries (default 100).

-   `prepareDatabase` - Function to run before a database is used in typeorm. You can access original better-sqlite3 Database object here.

-   `nativeBinding` - Relative or absolute path to the native addon (better_sqlite3.node).

## `capacitor` data source options

-   `database` - Database name (capacitor-sqlite will add the suffix `SQLite.db`)

-   `driver` - The capacitor-sqlite instance. For example, `new SQLiteConnection(CapacitorSQLite)`.

-   `mode` - Set the mode for database encryption: "no-encryption" | "encryption" | "secret" | "newsecret"

-   `version` - Database version

-   `journalMode` - The SQLite journal mode (optional)

## `cordova` data source options

-   `database` - Database name

-   `location` - Where to save the database. See [cordova-sqlite-storage](https://github.com/litehelpers/Cordova-sqlite-storage#opening-a-database) for options.

## `react-native` data source options

-   `database` - Database name

-   `location` - Where to save the database. See [react-native-sqlite-storage](https://github.com/andpor/react-native-sqlite-storage#opening-a-database) for options.

## `nativescript` data source options

-   `database` - Database name

## `mssql` data source options

Based on [tedious](https://tediousjs.github.io/node-mssql/) MSSQL implementation. See [SqlServerConnectionOptions.ts](https://github.com/typeorm/typeorm/tree/master/src/driver/sqlserver/SqlServerConnectionOptions.ts) for details on exposed attributes.

-   `url` - Connection url where the connection is performed. Please note that other data source options will override parameters set from url.

-   `host` - Database host.

-   `port` - Database host port. Default mssql port is `1433`.

-   `username` - Database username.

-   `password` - Database password.

-   `database` - Database name.

-   `schema` - Schema name. Default is "public".

-   `domain` - Once you set domain, the driver will connect to SQL Server using domain login.

-   `connectionTimeout` - Connection timeout in ms (default: `15000`).

-   `requestTimeout` - Request timeout in ms (default: `15000`). NOTE: msnodesqlv8 driver doesn't support
    timeouts < 1 second.

-   `stream` - Stream recordsets/rows instead of returning them all at once as an argument of callback (default: `false`).
    You can also enable streaming for each request independently (`request.stream = true`). Always set to `true` if you plan to
    work with a large amount of rows.

-   `pool.max` - The maximum number of connections there can be in the pool (default: `10`).

-   `pool.min` - The minimum of connections there can be in the pool (default: `0`).

-   `pool.maxWaitingClients` - maximum number of queued requests allowed, additional acquire calls will be callback with
    an err in a future cycle of the event loop.

-   `pool.acquireTimeoutMillis` - max milliseconds an `acquire` call will wait for a resource before timing out.
    (default no limit), if supplied should non-zero positive integer.

-   `pool.fifo` - if true the oldest resources will be first to be allocated. If false the most recently released resources
    will be the first to be allocated. This in effect turns the pool's behaviour from a queue into a stack. boolean,
    (default `true`).

-   `pool.priorityRange` - int between 1 and x - if set, borrowers can specify their relative priority in the queue if no
    resources are available. see example. (default `1`).

-   `pool.evictionRunIntervalMillis` - How often to run eviction checks. Default: `0` (does not run).

-   `pool.numTestsPerRun` - Number of resources to check each eviction run. Default: `3`.

-   `pool.softIdleTimeoutMillis` - amount of time an object may sit idle in the pool before it is eligible for eviction by
    the idle object evictor (if any), with the extra condition that at least "min idle" object instances remain in the pool.
    Default `-1` (nothing can get evicted).

-   `pool.idleTimeoutMillis` - the minimum amount of time that an object may sit idle in the pool before it is eligible for
    eviction due to idle time. Supersedes `softIdleTimeoutMillis`. Default: `30000`.

-   `pool.errorHandler` - A function that gets called when the underlying pool emits `'error'` event. Takes a single parameter (error instance) and defaults to logging with `warn` level.

-   `options.fallbackToDefaultDb` - By default, if the database requestion by `options.database` cannot be accessed, the connection
    will fail with an error. However, if `options.fallbackToDefaultDb` is set to `true`, then the user's default database will
    be used instead (Default: `false`).

-   `options.instanceName` - The instance name to connect to. The SQL Server Browser service must be running on the database server, and UDP port 1434 on the database server must be reachable. Mutually exclusive with `port`. (no default).

-   `options.enableAnsiNullDefault` - If true, SET ANSI_NULL_DFLT_ON ON will be set in the initial sql. This means new
    columns will be nullable by default. See the [T-SQL documentation](https://msdn.microsoft.com/en-us/library/ms187375.aspx)
    for more details. (Default: `true`).

-   `options.cancelTimeout` - The number of milliseconds before the cancel (abort) of a request is considered failed (default: `5000`).

-   `options.packetSize` - The size of TDS packets (subject to negotiation with the server). Should be a power of 2. (default: `4096`).

-   `options.useUTC` - A boolean determining whether to pass time values in UTC or local time. (default: `false`).

-   `options.abortTransactionOnError` - A boolean determining whether to rollback a transaction automatically if any
    error is encountered during the given transaction's execution. This sets the value for `SET XACT_ABORT` during the
    initial SQL phase of a connection ([documentation](http://msdn.microsoft.com/en-us/library/ms188792.aspx)).

-   `options.localAddress` - A string indicating which network interface (ip address) to use when connecting to SQL Server.

-   `options.useColumnNames` - A boolean determining whether to return rows as arrays or key-value collections. (default: `false`).

-   `options.camelCaseColumns` - A boolean, controlling whether the column names returned will have the first letter
    converted to lower case (`true`) or not. This value is ignored if you provide a `columnNameReplacer`. (default: `false`).

-   `options.isolationLevel` - The default isolation level that transactions will be run with. The isolation levels are
    available from `require('tedious').ISOLATION_LEVEL`.

    -   `READ_UNCOMMITTED`
    -   `READ_COMMITTED`
    -   `REPEATABLE_READ`
    -   `SERIALIZABLE`
    -   `SNAPSHOT`

    (default: `READ_COMMITTED`)

-   `options.connectionIsolationLevel` - The default isolation level for new connections. All out-of-transaction queries
    are executed with this setting. The isolation levels are available from `require('tedious').ISOLATION_LEVEL`.

    -   `READ_UNCOMMITTED`
    -   `READ_COMMITTED`
    -   `REPEATABLE_READ`
    -   `SERIALIZABLE`
    -   `SNAPSHOT`

    (default: `READ_COMMITTED`)

-   `options.readOnlyIntent` - A boolean, determining whether the connection will request read-only access from a
    SQL Server Availability Group. For more information, see here. (default: `false`).

-   `options.encrypt` - A boolean determining whether or not the connection will be encrypted. Set to true if you're
    on Windows Azure. (default: `true`).

-   `options.cryptoCredentialsDetails` - When encryption is used, an object may be supplied that will be used for the
    first argument when calling [tls.createSecurePair](http://nodejs.org/docs/latest/api/tls.html#tls_tls_createsecurepair_credentials_isserver_requestcert_rejectunauthorized)
    (default: `{}`).

-   `options.rowCollectionOnDone` - A boolean, that when true will expose received rows in Requests' `done*` events.
    See done, [doneInProc](http://tediousjs.github.io/tedious/api-request.html#event_doneInProc)
    and [doneProc](http://tediousjs.github.io/tedious/api-request.html#event_doneProc). (default: `false`)

    Caution: If many rows are received, enabling this option could result in excessive memory usage.

-   `options.rowCollectionOnRequestCompletion` - A boolean, that when true will expose received rows
    in Requests' completion callback. See [new Request](http://tediousjs.github.io/tedious/api-request.html#function_newRequest). (default: `false`)

    Caution: If many rows are received, enabling this option could result in excessive memory usage.

-   `options.tdsVersion` - The version of TDS to use. If the server doesn't support the specified version, a negotiated version
    is used instead. The versions are available from `require('tedious').TDS_VERSION`.

    -   `7_1`
    -   `7_2`
    -   `7_3_A`
    -   `7_3_B`
    -   `7_4`

    (default: `7_4`)

-   `options.appName` - Application name used for identifying a specific application in profiling, logging or tracing tools of SQL Server. (default: `node-mssql`)

-   `options.trustServerCertificate` - A boolean, controlling whether encryption occurs if there is no verifiable server certificate. (default: `false`)

-   `options.debug.packet` - A boolean, controlling whether `debug` events will be emitted with text describing packet
    details (default: `false`).

-   `options.debug.data` - A boolean, controlling whether `debug` events will be emitted with text describing packet data
    details (default: `false`).

-   `options.debug.payload` - A boolean, controlling whether `debug` events will be emitted with text describing packet
    payload details (default: `false`).

-   `options.debug.token` - A boolean, controlling whether `debug` events will be emitted with text describing token stream
    tokens (default: `false`).

## `mongodb` data source options

-   `url` - Connection url where the connection is performed. Please note that other data source options will override parameters set from url.

-   `host` - Database host.

-   `port` - Database host port. Default mongodb port is `27017`.

-   `username` - Database username (replacement for `auth.user`).

-   `password` - Database password (replacement for `auth.password`).

-   `database` - Database name.

-   `poolSize` - Set the maximum pool size for each individual server or proxy connection.

-   `ssl` - Use ssl connection (needs to have a mongod server with ssl support). Default: `false`.

-   `sslValidate` - Validate mongod server certificate against ca (needs to have a mongod server with ssl support,
    2.4 or higher). Default: `true`.

-   `sslCA` - Array of valid certificates either as Buffers or Strings (needs to have a mongod server with ssl support,
    2.4 or higher).

-   `sslCert` - String or buffer containing the certificate we wish to present (needs to have a mongod server with ssl
    support, 2.4 or higher)

-   `sslKey` - String or buffer containing the certificate private key we wish to present (needs to have a mongod server
    with ssl support, 2.4 or higher).

-   `sslPass` - String or buffer containing the certificate password (needs to have a mongod server with ssl support,
    2.4 or higher).

-   `autoReconnect` - Reconnect on error. Default: `true`.

-   `noDelay` - TCP Socket NoDelay option. Default: `true`.

-   `keepAlive` - The number of milliseconds to wait before initiating keepAlive on the TCP socket. Default: `30000`.

-   `connectTimeoutMS` - TCP Connection timeout setting. Default: `30000`.

-   `socketTimeoutMS` - TCP Socket timeout setting. Default: `360000`.

-   `reconnectTries` - Server attempt to reconnect #times. Default: `30`.

-   `reconnectInterval` - Server will wait #milliseconds between retries. Default: `1000`.

-   `ha` - Turn on high availability monitoring. Default: `true`.

-   `haInterval` - Time between each replicaset status check. Default: `10000,5000`.

-   `replicaSet` - The name of the replicaset to connect to.

-   `acceptableLatencyMS` - Sets the range of servers to pick when using NEAREST (lowest ping ms + the latency fence,
    ex: range of 1 to (1 + 15) ms). Default: `15`.

-   `secondaryAcceptableLatencyMS` - Sets the range of servers to pick when using NEAREST (lowest ping ms + the latency
    fence, ex: range of 1 to (1 + 15) ms). Default: `15`.

-   `connectWithNoPrimary` - Sets if the driver should connect even if no primary is available. Default: `false`.

-   `authSource` - If the database authentication is dependent on another databaseName.

-   `w` - The write concern.

-   `wtimeout` - The write concern timeout value.

-   `j` - Specify a journal write concern. Default: `false`.

-   `forceServerObjectId` - Force server to assign \_id values instead of driver. Default: `false`.

-   `serializeFunctions` - Serialize functions on any object. Default: `false`.

-   `ignoreUndefined` - Specify if the BSON serializer should ignore undefined fields. Default: `false`.

-   `raw` - Return document results as raw BSON buffers. Default: `false`.

-   `promoteLongs` - Promotes Long values to number if they fit inside the 53 bits resolution. Default: `true`.

-   `promoteBuffers` - Promotes Binary BSON values to native Node Buffers. Default: `false`.

-   `promoteValues` - Promotes BSON values to native types where possible, set to false to only receive wrapper types.
    Default: `true`.

-   `domainsEnabled` - Enable the wrapping of the callback in the current domain, disabled by default to avoid perf hit.
    Default: `false`.

-   `bufferMaxEntries` - Sets a cap on how many operations the driver will buffer up before giving up on getting a
    working connection, default is -1 which is unlimited.

-   `readPreference` - The preferred read preference.

    -   `ReadPreference.PRIMARY`
    -   `ReadPreference.PRIMARY_PREFERRED`
    -   `ReadPreference.SECONDARY`
    -   `ReadPreference.SECONDARY_PREFERRED`
    -   `ReadPreference.NEAREST`

-   `pkFactory` - A primary key factory object for generation of custom \_id keys.

-   `promiseLibrary` - A Promise library class the application wishes to use such as Bluebird, must be ES6 compatible.

-   `readConcern` - Specify a read concern for the collection. (only MongoDB 3.2 or higher supported).

-   `maxStalenessSeconds` - Specify a maxStalenessSeconds value for secondary reads, minimum is 90 seconds.

-   `appname` - The name of the application that created this MongoClient instance. MongoDB 3.4 and newer will print this
    value in the server log upon establishing each connection. It is also recorded in the slow query log and profile
    collections

-   `loggerLevel` - Specify the log level used by the driver logger (`error/warn/info/debug`).

-   `logger` - Specify a customer logger mechanism, that can be used to log using your app-level logger.

-   `authMechanism` - Sets the authentication mechanism that MongoDB will use to authenticate the connection.

-   `directConnection` - Specifies whether to force dispatch all operations to the specified host.

## `sql.js` data source options

-   `database`: The raw UInt8Array database that should be imported.

-   `sqlJsConfig`: Optional initialize config for sql.js.

-   `autoSave`: Whether or not autoSave should be disabled. If set to true the database will be saved to the given file location (Node.js) or LocalStorage element (browser) when a change happens and `location` is specified. Otherwise `autoSaveCallback` can be used.

-   `autoSaveCallback`: A function that get's called when changes to the database are made and `autoSave` is enabled. The function gets a `UInt8Array` that represents the database.

-   `location`: The file location to load and save the database to.

-   `useLocalForage`: Enables the usage of the localforage library (https://github.com/localForage/localForage) to save & load the database asynchronously from the indexedDB instead of using the synchrony local storage methods in a browser environment. The localforage node module needs to be added to your project and the localforage.js should be imported in your page.

## `expo` data source options

-   `database` - Name of the database. For example, "mydb".
-   `driver` - The Expo SQLite module. For example, `require('expo-sqlite')`.

## `oracle` data source options

The following TNS connection string will be used in the next explanations:

```bash
(DESCRIPTION=
  (ADDRESS=(PROTOCOL=tcp)(HOST=sales-server)(PORT=1521))
  (CONNECT_DATA=
     (SID=sales)
     (SERVICE_NAME=sales.us.example.com)
     (INSTANCE_NAME=sales))
     (SERVER=shared)))
)
```

-   `sid` - The System Identifier (SID) identifies a specific database instance. For example, "sales".
-   `serviceName` - The Service Name is an identifier of a database service. For example, `sales.us.example.com`.

=======
>>>>>>> 6e92aad5
## Data Source Options example

Here is a small example of data source options for mysql:

```typescript
{
    host: "localhost",
    port: 3306,
    username: "test",
    password: "test",
    database: "test",
    logging: true,
    synchronize: true,
    entities: [
        "entity/*.js"
    ],
    subscribers: [
        "subscriber/*.js"
    ],
    entitySchemas: [
        "schema/*.json"
    ],
    migrations: [
        "migration/*.js"
    ]
}
```<|MERGE_RESOLUTION|>--- conflicted
+++ resolved
@@ -84,7 +84,6 @@
 -   `isolateWhereStatements` - Enables where statement isolation, wrapping each where clause in brackets automatically.
     eg. `.where("user.firstName = :search OR user.lastName = :search")` becomes `WHERE (user.firstName = ? OR user.lastName = ?)` instead of `WHERE user.firstName = ? OR user.lastName = ?`
 
-<<<<<<< HEAD
 -   `findWhereBehavior` - Controls how null and undefined values are handled in find operations.
     Options:
 
@@ -554,9 +553,6 @@
 
 -   `sid` - The System Identifier (SID) identifies a specific database instance. For example, "sales".
 -   `serviceName` - The Service Name is an identifier of a database service. For example, `sales.us.example.com`.
-
-=======
->>>>>>> 6e92aad5
 ## Data Source Options example
 
 Here is a small example of data source options for mysql:
