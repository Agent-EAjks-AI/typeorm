/**
 * Column types used for @PrimaryGeneratedColumn() decorator.
 */
export type PrimaryGeneratedColumnType =
    | "int" // mysql, mssql, oracle, sqlite, sap
    | "int2" // postgres, sqlite, cockroachdb
    | "int4" // postgres, cockroachdb
    | "int8" // postgres, sqlite, cockroachdb
    | "integer" // postgres, oracle, sqlite, mysql, cockroachdb, sap
    | "tinyint" // mysql, mssql, sqlite, sap
    | "smallint" // mysql, postgres, mssql, oracle, sqlite, cockroachdb, sap
    | "mediumint" // mysql, sqlite
    | "bigint" // mysql, postgres, mssql, sqlite, cockroachdb, sap
    | "dec" // oracle, mssql, sap
    | "decimal" // mysql, postgres, mssql, sqlite, sap
    | "smalldecimal" // sap
    | "fixed" // mysql
    | "numeric" // postgres, mssql, sqlite, spanner
    | "number" // oracle

/**
 * Column types where spatial properties are used.
 */
export type SpatialColumnType =
    | "geometry" // postgres
    | "geography" // postgres
    | "st_geometry" // sap
    | "st_point" // sap

/**
 * Column types where precision and scale properties are used.
 */
export type WithPrecisionColumnType =
    | "float" // mysql, mssql, oracle, sqlite
    | "double" // mysql, sqlite
    | "dec" // oracle, mssql, mysql
    | "decimal" // mysql, postgres, mssql, sqlite
    | "smalldecimal" // sap
    | "fixed" // mysql
    | "numeric" // postgres, mssql, sqlite, mysql
    | "real" // mysql, postgres, mssql, oracle, sqlite, cockroachdb, sap
    | "double precision" // postgres, oracle, sqlite, mysql, cockroachdb
    | "number" // oracle
    | "datetime" // mssql, mysql, sqlite
    | "datetime2" // mssql
    | "datetimeoffset" // mssql
    | "time" // mysql, postgres, mssql, cockroachdb
    | "time with time zone" // postgres, cockroachdb
    | "time without time zone" // postgres
    | "timestamp" // mysql, postgres, mssql, oracle, cockroachdb, sap, spanner
    | "timestamp without time zone" // postgres, cockroachdb
    | "timestamp with time zone" // postgres, oracle, cockroachdb
    | "timestamp with local time zone" // oracle

/**
 * Column types where column length is used.
 */
export type WithLengthColumnType =
    | "character varying" // postgres, cockroachdb
    | "varying character" // sqlite
    | "char varying" // cockroachdb
    | "nvarchar" // mssql, mysql
    | "national varchar" // mysql
    | "character" // mysql, postgres, sqlite, cockroachdb
    | "native character" // sqlite
    | "varchar" // mysql, postgres, mssql, sqlite, cockroachdb
    | "char" // mysql, postgres, mssql, oracle, cockroachdb, sap
    | "nchar" // mssql, oracle, sqlite, mysql, sap
    | "national char" // mysql
    | "varchar2" // oracle
    | "nvarchar2" // oracle, sqlite
    | "alphanum" // sap
    | "shorttext" // sap
    | "raw" // oracle
    | "binary" // mssql
    | "varbinary" // mssql, sap
    | "string" // cockroachdb, spanner
<<<<<<< HEAD
    | "vector" // postgres
    | "halfvec" // postgres
=======
    | "half_vector" // sap
    | "real_vector" // sap
>>>>>>> f3c8d2fd

export type WithWidthColumnType =
    | "tinyint" // mysql
    | "smallint" // mysql
    | "mediumint" // mysql
    | "int" // mysql
    | "bigint" // mysql

/**
 * All other regular column types.
 */
export type SimpleColumnType =
    | "simple-array" // typeorm-specific, automatically mapped to string
    // |"string" // typeorm-specific, automatically mapped to varchar depend on platform
    | "simple-json" // typeorm-specific, automatically mapped to string
    | "simple-enum" // typeorm-specific, automatically mapped to string

    // numeric types
    | "int2" // postgres, sqlite, cockroachdb
    | "integer" // postgres, oracle, sqlite, cockroachdb
    | "int4" // postgres, cockroachdb
    | "int8" // postgres, sqlite, cockroachdb
    | "int64" // cockroachdb, spanner
    | "unsigned big int" // sqlite
    | "float" // mysql, mssql, oracle, sqlite, sap
    | "float4" // postgres, cockroachdb
    | "float8" // postgres, cockroachdb
    | "float64" // spanner
    | "smallmoney" // mssql
    | "money" // postgres, mssql

    // boolean types
    | "boolean" // postgres, sqlite, mysql, cockroachdb
    | "bool" // postgres, mysql, cockroachdb, spanner

    // text/binary types
    | "tinyblob" // mysql
    | "tinytext" // mysql
    | "mediumblob" // mysql
    | "mediumtext" // mysql
    | "blob" // mysql, oracle, sqlite, cockroachdb, sap
    | "text" // mysql, postgres, mssql, sqlite, cockroachdb, sap
    | "ntext" // mssql
    | "citext" // postgres
    | "hstore" // postgres
    | "longblob" // mysql
    | "longtext" // mysql
    | "alphanum" // sap
    | "shorttext" // sap
    | "bytes" // cockroachdb, spanner
    | "bytea" // postgres, cockroachdb
    | "long" // oracle
    | "raw" // oracle
    | "long raw" // oracle
    | "bfile" // oracle
    | "clob" // oracle, sqlite, sap
    | "nclob" // oracle, sap
    | "image" // mssql

    // date types
    | "timetz" // postgres
    | "timestamptz" // postgres, cockroachdb
    | "timestamp with local time zone" // oracle
    | "smalldatetime" // mssql
    | "date" // mysql, postgres, mssql, oracle, sqlite, spanner
    | "interval year to month" // oracle
    | "interval day to second" // oracle
    | "interval" // postgres, cockroachdb
    | "year" // mysql
    | "seconddate" // sap

    // geometric types
    | "point" // postgres, mysql
    | "line" // postgres
    | "lseg" // postgres
    | "box" // postgres
    | "circle" // postgres
    | "path" // postgres
    | "polygon" // postgres, mysql
    | "geography" // mssql
    | "geometry" // mysql
    | "linestring" // mysql
    | "multipoint" // mysql
    | "multilinestring" // mysql
    | "multipolygon" // mysql
    | "geometrycollection" // mysql
    | "st_geometry" // sap
    | "st_point" // sap

    // range types
    | "int4range" // postgres
    | "int8range" // postgres
    | "numrange" // postgres
    | "tsrange" // postgres
    | "tstzrange" // postgres
    | "daterange" // postgres

    // multirange types
    | "int4multirange" // postgres
    | "int8multirange" // postgres
    | "nummultirange" // postgres
    | "tsmultirange" // postgres
    | "tstzmultirange" // postgres
    | "datemultirange" // postgres

    // other types
    | "enum" // mysql, postgres
    | "set" // mysql
    | "cidr" // postgres
    | "inet" // postgres, cockroachdb
    | "inet4" // mariadb
    | "inet6" // mariadb
    | "macaddr" // postgres
    | "macaddr8" // postgres
    | "bit" // postgres, mssql
    | "bit varying" // postgres
    | "varbit" // postgres
    | "tsvector" // postgres
    | "tsquery" // postgres
    | "uuid" // postgres, cockroachdb, mariadb
    | "xml" // mssql, postgres
    | "json" // mysql, postgres, cockroachdb, spanner
    | "jsonb" // postgres, cockroachdb
    | "varbinary" // mssql, sap
    | "hierarchyid" // mssql
    | "sql_variant" // mssql
    | "rowid" // oracle
    | "urowid" // oracle
    | "uniqueidentifier" // mssql
    | "rowversion" // mssql
    | "array" // cockroachdb, sap, spanner
    | "cube" // postgres
    | "ltree" // postgres

/**
 * Any column type column can be.
 */
export type ColumnType =
    | WithPrecisionColumnType
    | WithLengthColumnType
    | WithWidthColumnType
    | SpatialColumnType
    | SimpleColumnType
    | BooleanConstructor
    | DateConstructor
    | NumberConstructor
    | StringConstructor<|MERGE_RESOLUTION|>--- conflicted
+++ resolved
@@ -75,13 +75,10 @@
     | "binary" // mssql
     | "varbinary" // mssql, sap
     | "string" // cockroachdb, spanner
-<<<<<<< HEAD
     | "vector" // postgres
     | "halfvec" // postgres
-=======
     | "half_vector" // sap
     | "real_vector" // sap
->>>>>>> f3c8d2fd
 
 export type WithWidthColumnType =
     | "tinyint" // mysql
