--- conflicted
+++ resolved
@@ -6,12 +6,9 @@
 import {ReadStream} from "../platform/PlatformTools";
 import {EntityManager} from "../entity-manager/EntityManager";
 import {ObjectLiteral} from "../common/ObjectLiteral";
-<<<<<<< HEAD
-import {Broadcaster} from "../subscriber/Broadcaster";
-=======
 import {SqlInMemory} from "../driver/SqlInMemory";
 import {TableUnique} from "../schema-builder/table/TableUnique";
->>>>>>> b3e35688
+import {Broadcaster} from "../subscriber/Broadcaster";
 
 /**
  * Runs queries on a single database connection.
@@ -24,16 +21,12 @@
     readonly connection: Connection;
 
     /**
-<<<<<<< HEAD
      * Broadcaster used on this query runner to broadcast entity events.
      */
     readonly broadcaster: Broadcaster;
 
     /**
-     * Isolated entity manager working only with current query runner.
-=======
      * Isolated entity manager working only with this query runner.
->>>>>>> b3e35688
      */
     readonly manager: EntityManager;
 
@@ -52,12 +45,12 @@
      * Stores temporarily user data.
      * Useful for sharing data with subscribers.
      */
-    readonly data: ObjectLiteral;
+    data: ObjectLiteral;
 
     /**
      * All synchronized tables in the database.
      */
-    readonly loadedTables: Table[];
+    loadedTables: Table[];
 
     /**
      * Creates/uses database connection from the connection pool to perform further operations.
@@ -108,31 +101,6 @@
     stream(query: string, parameters?: any[], onEnd?: Function, onError?: Function): Promise<ReadStream>;
 
     /**
-<<<<<<< HEAD
-     * Inserts new values into closure table.
-=======
-     * Insert a new row with given values into the given table.
-     * Returns value of the generated column if given and generate column exist in the table.
-     *
-     * @deprecated todo: remove later use query builder instead
-     */
-    insert(tablePath: string, valuesMap: Object): Promise<InsertResult>;
-
-    /**
-     * Updates rows that match given simple conditions in the given table.
-     *
-     * @deprecated todo: remove later use query builder instead
-     */
-    update(tablePath: string, valuesMap: Object, conditions: Object): Promise<void>;
-
-    /**
-     * Performs a simple DELETE query by a given conditions in a given table.
-     *
-     * @deprecated todo: remove later use query builder instead
-     */
-    delete(tablePath: string, condition: Object|string, parameters?: any[]): Promise<void>;
-
-    /**
      * Inserts new values into closure table.
      *
      * @deprecated todo: move to ClosureQueryBuilder
@@ -141,7 +109,6 @@
 
     /**
      * Returns all available database names including system databases.
->>>>>>> b3e35688
      */
     getDatabases(): Promise<string[]>;
 
