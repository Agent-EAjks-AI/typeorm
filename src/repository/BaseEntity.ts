--- conflicted
+++ resolved
@@ -12,16 +12,10 @@
 import type { DeleteResult } from "../query-builder/result/DeleteResult"
 import type { ObjectID } from "../driver/mongodb/typings"
 import { ObjectUtils } from "../util/ObjectUtils"
-<<<<<<< HEAD
 import type { QueryDeepPartialEntity } from "../query-builder/QueryPartialEntity"
 import type { UpsertOptions } from "./UpsertOptions"
 import type { EntityTarget } from "../common/EntityTarget"
-=======
-import { QueryDeepPartialEntity } from "../query-builder/QueryPartialEntity"
-import { UpsertOptions } from "./UpsertOptions"
-import { EntityTarget } from "../common/EntityTarget"
 import { PickKeysByType } from "../common/PickKeysByType"
->>>>>>> f07bdd0d
 
 /**
  * Base abstract entity for all entities, used in ActiveRecord patterns.
