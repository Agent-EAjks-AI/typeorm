--- conflicted
+++ resolved
@@ -253,8 +253,7 @@
     /**
      * Inserts new executed migration's data into migrations table.
      */
-<<<<<<< HEAD
-    protected async insertExecutedMigration(migration: Migration): Promise<void> {
+    protected async insertExecutedMigration(queryRunner: QueryRunner, migration: Migration): Promise<void> {
         const values: ObjectLiteral = {};
         if (this.connection.driver instanceof SqlServerDriver) {
             values["timestamp"] = new MssqlParameter(migration.timestamp, this.connection.driver.normalizeType({ type: this.connection.driver.mappedDataTypes.migrationTimestamp }) as any);
@@ -262,23 +261,9 @@
         } else {
             values["timestamp"] = migration.timestamp;
             values["name"] = migration.name;
-=======
-    protected async insertExecutedMigration(queryRunner: QueryRunner, migration: Migration): Promise<void> {
-        if (this.connection.driver instanceof SqlServerDriver) {
-            await queryRunner.insert("migrations", {
-                timestamp: new MssqlParameter(migration.timestamp, this.connection.driver.normalizeType({ type: this.connection.driver.mappedDataTypes.migrationTimestamp }) as any),
-                name: new MssqlParameter(migration.name, this.connection.driver.normalizeType({ type: this.connection.driver.mappedDataTypes.migrationName }) as any),
-            });
-
-        } else {
-            await queryRunner.insert("migrations", {
-                timestamp: migration.timestamp,
-                name: migration.name,
-            });
->>>>>>> d2483500
-        }
-
-        await this.queryRunner.manager
+        }
+
+        await queryRunner.manager
             .createQueryBuilder()
             .insert()
             .into("migrations")
@@ -289,34 +274,18 @@
     /**
      * Delete previously executed migration's data from the migrations table.
      */
-<<<<<<< HEAD
-    protected async deleteExecutedMigration(migration: Migration): Promise<void> {
-=======
     protected async deleteExecutedMigration(queryRunner: QueryRunner, migration: Migration): Promise<void> {
-        if (this.connection.driver instanceof SqlServerDriver) {
-            await queryRunner.delete("migrations", {
-                timestamp: new MssqlParameter(migration.timestamp, this.connection.driver.normalizeType({ type: this.connection.driver.mappedDataTypes.migrationTimestamp }) as any),
-                name: new MssqlParameter(migration.name, this.connection.driver.normalizeType({ type: this.connection.driver.mappedDataTypes.migrationName }) as any),
-            });
->>>>>>> d2483500
 
         const conditions: ObjectLiteral = {};
         if (this.connection.driver instanceof SqlServerDriver) {
             conditions["timestamp"] = new MssqlParameter(migration.timestamp, this.connection.driver.normalizeType({ type: this.connection.driver.mappedDataTypes.migrationTimestamp }) as any);
             conditions["name"] = new MssqlParameter(migration.name, this.connection.driver.normalizeType({ type: this.connection.driver.mappedDataTypes.migrationName }) as any);
         } else {
-<<<<<<< HEAD
             conditions["timestamp"] = migration.timestamp;
             conditions["name"] = migration.name;
-=======
-            await queryRunner.delete("migrations", {
-                timestamp: migration.timestamp,
-                name: migration.name,
-            });
->>>>>>> d2483500
-        }
-
-        await this.queryRunner.manager
+        }
+
+        await queryRunner.manager
             .createQueryBuilder()
             .delete()
             .from("query-result-cache")
