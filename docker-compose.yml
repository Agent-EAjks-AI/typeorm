--- conflicted
+++ resolved
@@ -38,13 +38,8 @@
 
   # postgres
   postgres:
-<<<<<<< HEAD
+    # Custom image with PostGIS and pgvector extensions for vector support
     image: "ghcr.io/naorpeled/typeorm-postgres:pg14-postgis3-pgvectorv0.8.0"
-=======
-    # postgis is postgres + PostGIS (only). If you need additional extensions,
-    # it's probably time to create a purpose-built image.
-    image: "postgis/postgis:17-3.5"
->>>>>>> f3c8d2fd
     container_name: "typeorm-postgres"
     ports:
       - "5432:5432"
